--- conflicted
+++ resolved
@@ -4,11 +4,8 @@
 process FASTQC {
 
     label 'process_single'
-<<<<<<< HEAD
-    container 'pegi3s/fastqc'
-=======
+
     container 'variantvalidator/fastqc:0.12.1'
->>>>>>> 6bd199f1
 
     // Add a tag to identify the process
     tag "FASTQC on $sample_id"
